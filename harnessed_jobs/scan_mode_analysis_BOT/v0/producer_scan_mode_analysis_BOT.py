#!/usr/bin/env python
"""
Producer script for BOT scan mode analysis.
"""
<<<<<<< HEAD
def scan_mode_analysis_jh_task(det_name):
    """JH version of scan mode analysis task."""
    import siteUtils

    run = siteUtils.getRunNumber()
    scan_mode_files = []
    return scan_mode_analysis_task(run, det_name, scan_mode_files)

from bot_eo_analyses import run_det_task_analysis
run_det_task_analysis('scan')
=======
from bot_eo_analyses import run_raft_task_analysis
run_raft_task_analysis('scan')
>>>>>>> ca1b9172
<|MERGE_RESOLUTION|>--- conflicted
+++ resolved
@@ -2,18 +2,17 @@
 """
 Producer script for BOT scan mode analysis.
 """
-<<<<<<< HEAD
-def scan_mode_analysis_jh_task(det_name):
+def scan_mode_analysis_jh_task(raft_name):
     """JH version of scan mode analysis task."""
     import siteUtils
+    from bot_eo_analyses import get_scan_mode_files, scan_mode_analysis_task
 
     run = siteUtils.getRunNumber()
-    scan_mode_files = []
-    return scan_mode_analysis_task(run, det_name, scan_mode_files)
+    scan_mode_files = get_scan_mode_files(raft_name)
+    return scan_mode_analysis_task(run, raft_name, scan_mode_files)
 
-from bot_eo_analyses import run_det_task_analysis
-run_det_task_analysis('scan')
-=======
-from bot_eo_analyses import run_raft_task_analysis
-run_raft_task_analysis('scan')
->>>>>>> ca1b9172
+
+if __name__ == '__main__':
+    from bot_eo_analyses import get_analysis_types, run_jh_tasks
+    if 'scan' in get_analysis_types():
+        run_jh_tasks(scan_mode_analysis_jh_task)