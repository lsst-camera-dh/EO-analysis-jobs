#!/usr/bin/env python
"""
Producer script for raft-level dark current analysis.
"""
from __future__ import absolute_import
import lsst.eotest.sensor as sensorTest
import siteUtils
import eotestUtils
from multiprocessor_execution import sensor_analyses

def run_dark_current_task(sensor_id):
<<<<<<< HEAD
    "Single sensor execution of dark current analysis."
=======
    "Single sensor execution of dark current analyses."
>>>>>>> 0ae44fff
    file_prefix = '%s_%s' % (sensor_id, siteUtils.getRunNumber())
    dark_files = siteUtils.dependency_glob('S*/%s_dark_dark_*.fits' % sensor_id,
                                           jobname=siteUtils.getProcessName('dark_raft_acq'),
                                           description='Dark files:')
    mask_files = \
        eotestUtils.glob_mask_files(pattern='%s_*mask.fits' % sensor_id)
    gains = eotestUtils.getSensorGains(jobname='fe55_raft_analysis',
                                       sensor_id=sensor_id)

    task = sensorTest.DarkCurrentTask()
    task.config.temp_set_point = -100.
    dark_curr_pixels, dark95s \
        = task.run(sensor_id, dark_files, mask_files, gains)

    results_file \
        = siteUtils.dependency_glob('%s_eotest_results.fits' % sensor_id,
                                    jobname='read_noise_raft')[0]
    eo_results = sensorTest.EOTestResults(results_file)
    read_noise = dict(pair for pair in zip(eo_results['AMP'],
                                           eo_results['TOTAL_NOISE']))

    siteUtils.make_png_file(sensorTest.total_noise_histograms,
                            '%s_total_noise_hists.png' % file_prefix,
                            dark_curr_pixels, read_noise, dark95s,
                            exptime=16, title=sensor_id)

    plots = sensorTest.EOTestPlots(sensor_id, results_file=results_file)
    siteUtils.make_png_file(plots.total_noise, '%s_noise.png' % file_prefix,
                            dark95s=dark95s)

if __name__ == '__main__':
    sensor_analyses(run_dark_current_task)<|MERGE_RESOLUTION|>--- conflicted
+++ resolved
@@ -9,11 +9,7 @@
 from multiprocessor_execution import sensor_analyses
 
 def run_dark_current_task(sensor_id):
-<<<<<<< HEAD
     "Single sensor execution of dark current analysis."
-=======
-    "Single sensor execution of dark current analyses."
->>>>>>> 0ae44fff
     file_prefix = '%s_%s' % (sensor_id, siteUtils.getRunNumber())
     dark_files = siteUtils.dependency_glob('S*/%s_dark_dark_*.fits' % sensor_id,
                                            jobname=siteUtils.getProcessName('dark_raft_acq'),
