#!/usr/bin/env python
"""
Producer script for BOT raft-level results summaries.
"""
<<<<<<< HEAD
def raft_results_task(raft_name):
    """Task to aggregate data for raft-level plots and results."""
    import os
    import numpy as np
    import matplotlib.pyplot as plt
    import lsst.eotest.sensor as sensorTest
    import lsst.eotest.raft as raftTest
    from camera_components import camera_info
    from bot_eo_analyses import get_raft_files_by_slot, make_file_prefix,\
        get_amplifier_gains

    def plt_savefig(filename):
        plt.savefig(filename)
        plt.close()

    slot_names = camera_info.get_slot_names()

    # Get results files for each CCD in the raft.
    try:
        results_files \
            = get_raft_files_by_slot(raft_name, 'eotest_results.fits')
    except FileNotFoundError:
        print("No raft-level results for", raft_name)
        return None

    # Determine the total number of pixels and number of edge rolloff
    # pixels for the types of CCDs in this raft and update the results
    # files.  This info will be used in computing the pixel defect
    # compliance.  Use one of the median bias files for this since they
    # should be available no matter which analysis tasks are run.
    bias_frames = get_raft_files_by_slot(raft_name, 'median_bias.fits')
    mask_files = get_raft_files_by_slot(raft_name, 'edge_rolloff_mask.fits')

    total_num, rolloff_mask \
        = sensorTest.pixel_counts(bias_frames[slot_names[0]],
                                  input_mask=mask_files[slot_names[0]])

    # Exposure time (in seconds) for 95th percentile dark current shot
    # noise calculation.
    exptime = 15.

    # Update the eotest results files.
    for filename in results_files.values():
        eotest_results = sensorTest.EOTestResults(filename)
        eotest_results.add_ccd_result('TOTAL_NUM_PIXELS', total_num)
        eotest_results.add_ccd_result('ROLLOFF_MASK_PIXELS', rolloff_mask)
        shot_noise = eotest_results['DARK_CURRENT_95']*exptime
        total_noise = np.sqrt(eotest_results['READ_NOISE']**2 + shot_noise)
        add_max_frac_dev = 'MAX_FRAC_DEV' not in eotest_results.colnames
        for i, amp in enumerate(eotest_results['AMP']):
            if add_max_frac_dev:
                eotest_results.add_seg_result(amp, 'MAX_FRAC_DEV', 0.)
            eotest_results.add_seg_result(amp, 'DC95_SHOT_NOISE',
                                          np.float(shot_noise[i]))
            eotest_results['TOTAL_NOISE'][i] = total_noise[i]
        eotest_results.write(filename)

    run = siteUtils.getRunNumber()
    file_prefix = make_file_prefix(run, raft_name)
    title = '{}, {}'.format(run, raft_name)

    gains = {slot_name: get_amplifier_gains(results_files[slot_name])
             for slot_name in results_files}

    # Extract dark currents for each amplifier in the raft.
    dark_currents = dict()
    for slot_name, results_file in results_files.items():
        results = sensorTest.EOTestResults(results_file)
        dark_currents[slot_name] \
            = dict(_ for _ in zip(results['AMP'],
                                  results['DARK_CURRENT_MEDIAN']))

    png_files = []
    # Median bias mosaic
    median_bias = raftTest.RaftMosaic(bias_frames, bias_subtract=False)
    median_bias.plot(title='%s, median bias frames' % title,
                     annotation='ADU/pixel', rotate180=True)
    png_files.append('{}_median_bias.png'.format(file_prefix))
    plt_savefig(png_files[-1])
    del median_bias

    # Dark mosaic
    dark_files = get_raft_files_by_slot(raft_name, 'median_dark_bp.fits')
    dark_mosaic = raftTest.RaftMosaic(dark_files, gains=gains,
                                      bias_frames=bias_frames)
    dark_mosaic.plot(title='{}, medianed dark frames'.format(title),
                     annotation='e-/pixel, gain-corrected, bias-subtracted',
                     rotate180=True)
    png_files.append('{}_medianed_dark.png'.format(file_prefix))
    plt_savefig(png_files[-1])
    del dark_mosaic

    # High flux superflat mosaic.
    try:
        sflat_high_files \
            = get_raft_files_by_slot(raft_name, 'superflat_high.fits')
    except FileNotFoundError as eobj:
        print(eobj)
    else:
        sflat_high = raftTest.RaftMosaic(sflat_high_files, gains=gains,
                                         bias_frames=bias_frames,
                                         dark_currents=dark_currents)
        sflat_high.plot(title='%s, high flux superflat' % title,
                        annotation='e-/pixel, gain-corrected, bias-subtracted',
                        rotate180=True)
        png_files.append('{}_superflat_high.png'.format(file_prefix))
        plt_savefig(png_files[-1])
        del sflat_high

    # Low flux superflat mosaic.
    try:
        sflat_low_files \
            = get_raft_files_by_slot(raft_name, 'superflat_low.fits')
    except FileNotFoundError as eobj:
        print(eobj)
    else:
        sflat_low = raftTest.RaftMosaic(sflat_low_files, gains=gains,
                                        bias_frames=bias_frames,
                                        dark_currents=dark_currents)
        sflat_low.plot(title='%s, low flux superflat' % title,
                       annotation='e-/pixel, gain-corrected, bias-subtracted',
                       rotate180=True)
        png_files.append('{}_superflat_low.png'.format(file_prefix))
        plt_savefig(png_files[-1])
        del sflat_low

    # QE images at various wavelengths and filters
    acq_jobname = siteUtils.getProcessName('BOT_acq')
    for wl in ('SDSSu', 'SDSSg', 'SDSSr', 'SDSSi', 'SDSSz', 'SDSSY',
               '480nm', '650nm', '750nm', '870nm', '950nm', '970nm'):
        print("Processing %s image" % wl)
        pattern = 'lambda_flat_{}*/*_{}_*.fits'.format(wl, raft_name)
        print(pattern)
        print(acq_jobname)
        files = siteUtils.dependency_glob(pattern, acq_jobname=acq_jobname)
        if not files:
            print("no files found")
            continue
        lambda_files = dict()
        for item in files:
            slot_name = os.path.basename(item).split('_')[-1].split('.')[0]
            lambda_files[slot_name] = item
        flat = raftTest.RaftMosaic(lambda_files, gains=gains,
                                   bias_frames=bias_frames,
                                   dark_currents=dark_currents)
        flat.plot(title='%s, %s' % (title, wl),
                  annotation='e-/pixel, gain-corrected, bias-subtracted',
                  rotate180=True)
        png_files.append('{}_{}_flat.png'.format(file_prefix, wl))
        plt_savefig(png_files[-1])
        del flat

    # TODO: QE summary plot

    # Plots of read noise, nonlinearity, serial and parallel CTI,
    # PSF size, and gains from Fe55 and PTC.
    spec_plots = raftTest.RaftSpecPlots(results_files)
    columns = 'READ_NOISE DC95_SHOT_NOISE TOTAL_NOISE'.split()
    spec_plots.make_multi_column_plot(columns, 'noise per pixel (-e rms)',
                                      spec=9, title=title, ybounds=(-1, 100))
    png_files.append('%s_total_noise.png' % file_prefix)
    plt_savefig(png_files[-1])

    spec_plots.make_plot('MAX_FRAC_DEV',
                         'non-linearity (max. fractional deviation)',
                         spec=0.03, title=title, ybounds=(0, 0.1))
    png_files.append('%s_linearity.png' % file_prefix)
    plt_savefig(png_files[-1])

    spec_plots.make_multi_column_plot(('CTI_LOW_SERIAL', 'CTI_HIGH_SERIAL'),
                                      'Serial CTI (ppm)', spec=(5e-6, 3e-5),
                                      title=title, yscaling=1e6, yerrors=True,
                                      colors='br', ybounds=(-1e-5, 6e-5))
    png_files.append('%s_serial_cti.png' % file_prefix)
    plt_savefig(png_files[-1])

    spec_plots.make_multi_column_plot(('CTI_LOW_PARALLEL', 'CTI_HIGH_PARALLEL'),
                                      'Parallel CTI (ppm)', spec=3e-6,
                                      title=title, yscaling=1e6, yerrors=True,
                                      colors='br', ybounds=(-1e-5, 6e-5))
    png_files.append('%s_parallel_cti.png' % file_prefix)
    plt_savefig(png_files[-1])

    try:
        spec_plots.make_plot('PSF_SIGMA', 'PSF sigma (microns)', spec=5.,
                             title=title, ybounds=(0, 5.2))
        png_files.append('%s_psf_sigma.png' % file_prefix)
        plt_savefig(png_files[-1])
    except KeyError:
        # PSF_SIGMA not available so skip this plot
        pass

    try:
        spec_plots.make_multi_column_plot(('GAIN', 'PTC_GAIN'),
                                          'System Gain (e-/ADU)',
                                          yerrors=True, title=title,
                                          colors='br', ybounds=(0, 3))
        png_files.append('%s_system_gain.png' % file_prefix)
        plt_savefig(png_files[-1])
    except KeyError:
        # PTC_GAIN data not available so skip this plot.
        pass

    spec_plots.make_plot('DARK_CURRENT_95',
                         '95th percentile dark current (e-/pixel/s)',
                         spec=0.2, title=title, ybounds=(-0.01, 1))
    png_files.append('%s_dark_current.png' % file_prefix)
    plt_savefig(png_files[-1])

    png_file_list = '{}_raft_results_task_png_files.txt'.format(raft_name)
    with open(png_file_list, 'w') as output:
        for item in png_files:
            if os.path.isfile(item):
                output.write('{}\n'.format(item))

    return None


if __name__ == '__main__':
    from camera_components import camera_info
    from bot_eo_analyses import repackage_summary_files, run_jh_tasks

    repackage_summary_files()
    run_jh_tasks(raft_results_task, camera_info.get_raft_names())
=======
import matplotlib.pyplot as plt
import siteUtils
from multiprocessor_execution import run_device_analysis_pool
from camera_components import camera_info
from focal_plane_plotting import plot_focal_plane
from bot_eo_analyses import raft_results_task, repackage_summary_files
from lsst.obs.lsst.imsim import ImsimMapper

repackage_summary_files()
run_device_analysis_pool(raft_results_task, camera_info.get_raft_names(),
                         processes=None)

#
# Focal plane heat maps
#
fp_configs = {'fe55_BOT_analysis': (('gain', 'psf_sigma'),
                                    ((0.5, 1.5), (3, 5.5)),
                                    (('e-/ADU', 'micron'))),
              'read_noise_BOT': (('read_noise',), ((0, 20),), ('e-',)),
              'bright_defects_BOT': (('bright_pixels', 'bright_columns'),
                                     (None, None), (None, None)),
              'dark_defects_BOT': (('dark_pixels', 'dark_columns'),
                                   (None, None), (None, None)),
              'dark_current_BOT': (('dark_current_95CL',), ((0, 0.3),),
                                   ('e-/pix/s',)),
              'traps_BOT': (('num_traps',), (None,), (None,)),
              'cte_BOT': (('cti_high_serial', 'cti_high_parallel',
                           'cti_low_serial', 'cti_low_parallel'),
                          ((0, 1e-5), (0, 1e-5), (0, 1e-5), (0, 1e-5)),
                          (None, None, None, None)),
              'flat_pairs_BOT': (('max_frac_dev',), ((0, 0.05),), (None,)),
              'ptc_BOT': (('ptc_gain', 'ptc_a00'), ((0.5, 1.5), (0, 5e-6)),
                          ('e-/ADU', None)),
              'bright_fatter_BOT': (('bf_xcorr', 'bf_ycorr'), (None, None),
                                    (None, None))}

camera = ImsimMapper().camera

run = siteUtils.getRunNumber()
unit_id = siteUtils.getUnitId()
et_results = siteUtils.ETResults(run)
for schema_name, configs in fp_configs.items():
    for column, z_range, units in zip(*configs):
        fig = plt.figure(figsize=(12, 10))
        ax = fig.add_subplot(1, 1, 1)
        try:
            amp_values = et_results.get_amp_data(schema_name, column)
        except KeyError:
            print("Could not find focal plane results for {}: {} in eTraveler."
                  .format(schema_name, column))
        else:
            plot_focal_plane(ax, amp_values, camera=camera, z_range=z_range)
            if units is not None:
                plt.title('Run {}, {} ({})'.format(run, column, units))
            else:
                plt.title('Run {}, {}'.format(run, column))
            outfile = '{}_{}_{}.png'.format(unit_id, run, column)
            plt.savefig(outfile)
>>>>>>> ca1b9172
<|MERGE_RESOLUTION|>--- conflicted
+++ resolved
@@ -2,7 +2,6 @@
 """
 Producer script for BOT raft-level results summaries.
 """
-<<<<<<< HEAD
 def raft_results_task(raft_name):
     """Task to aggregate data for raft-level plots and results."""
     import os
@@ -222,68 +221,60 @@
 
 
 if __name__ == '__main__':
+    import matplotlib.pyplot as plt
+    from lsst.obs.lsst.imsim import ImsimMapper
+    import siteUtils
     from camera_components import camera_info
     from bot_eo_analyses import repackage_summary_files, run_jh_tasks
+    from focal_plane_plotting import plot_focal_plane
 
     repackage_summary_files()
     run_jh_tasks(raft_results_task, camera_info.get_raft_names())
-=======
-import matplotlib.pyplot as plt
-import siteUtils
-from multiprocessor_execution import run_device_analysis_pool
-from camera_components import camera_info
-from focal_plane_plotting import plot_focal_plane
-from bot_eo_analyses import raft_results_task, repackage_summary_files
-from lsst.obs.lsst.imsim import ImsimMapper
-
-repackage_summary_files()
-run_device_analysis_pool(raft_results_task, camera_info.get_raft_names(),
-                         processes=None)
-
-#
-# Focal plane heat maps
-#
-fp_configs = {'fe55_BOT_analysis': (('gain', 'psf_sigma'),
-                                    ((0.5, 1.5), (3, 5.5)),
-                                    (('e-/ADU', 'micron'))),
-              'read_noise_BOT': (('read_noise',), ((0, 20),), ('e-',)),
-              'bright_defects_BOT': (('bright_pixels', 'bright_columns'),
-                                     (None, None), (None, None)),
-              'dark_defects_BOT': (('dark_pixels', 'dark_columns'),
-                                   (None, None), (None, None)),
-              'dark_current_BOT': (('dark_current_95CL',), ((0, 0.3),),
-                                   ('e-/pix/s',)),
-              'traps_BOT': (('num_traps',), (None,), (None,)),
-              'cte_BOT': (('cti_high_serial', 'cti_high_parallel',
-                           'cti_low_serial', 'cti_low_parallel'),
-                          ((0, 1e-5), (0, 1e-5), (0, 1e-5), (0, 1e-5)),
-                          (None, None, None, None)),
-              'flat_pairs_BOT': (('max_frac_dev',), ((0, 0.05),), (None,)),
-              'ptc_BOT': (('ptc_gain', 'ptc_a00'), ((0.5, 1.5), (0, 5e-6)),
-                          ('e-/ADU', None)),
-              'bright_fatter_BOT': (('bf_xcorr', 'bf_ycorr'), (None, None),
-                                    (None, None))}
-
-camera = ImsimMapper().camera
-
-run = siteUtils.getRunNumber()
-unit_id = siteUtils.getUnitId()
-et_results = siteUtils.ETResults(run)
-for schema_name, configs in fp_configs.items():
-    for column, z_range, units in zip(*configs):
-        fig = plt.figure(figsize=(12, 10))
-        ax = fig.add_subplot(1, 1, 1)
-        try:
-            amp_values = et_results.get_amp_data(schema_name, column)
-        except KeyError:
-            print("Could not find focal plane results for {}: {} in eTraveler."
-                  .format(schema_name, column))
-        else:
-            plot_focal_plane(ax, amp_values, camera=camera, z_range=z_range)
-            if units is not None:
-                plt.title('Run {}, {} ({})'.format(run, column, units))
+
+    #
+    # Focal plane heat maps
+    #
+    fp_configs = {'fe55_BOT_analysis': (('gain', 'psf_sigma'),
+                                        ((0.5, 1.5), (3, 5.5)),
+                                        (('e-/ADU', 'micron'))),
+                  'read_noise_BOT': (('read_noise',), ((0, 20),), ('e-',)),
+                  'bright_defects_BOT': (('bright_pixels', 'bright_columns'),
+                                         (None, None), (None, None)),
+                  'dark_defects_BOT': (('dark_pixels', 'dark_columns'),
+                                       (None, None), (None, None)),
+                  'dark_current_BOT': (('dark_current_95CL',), ((0, 0.3),),
+                                       ('e-/pix/s',)),
+                  'traps_BOT': (('num_traps',), (None,), (None,)),
+                  'cte_BOT': (('cti_high_serial', 'cti_high_parallel',
+                               'cti_low_serial', 'cti_low_parallel'),
+                              ((0, 1e-5), (0, 1e-5), (0, 1e-5), (0, 1e-5)),
+                              (None, None, None, None)),
+                  'flat_pairs_BOT': (('max_frac_dev',), ((0, 0.05),), (None,)),
+                  'ptc_BOT': (('ptc_gain', 'ptc_a00'), ((0.5, 1.5), (0, 5e-6)),
+                              ('e-/ADU', None)),
+                  'bright_fatter_BOT': (('bf_xcorr', 'bf_ycorr'), (None, None),
+                                        (None, None))}
+
+    camera = ImsimMapper().camera
+
+    run = siteUtils.getRunNumber()
+    unit_id = siteUtils.getUnitId()
+    et_results = siteUtils.ETResults(run)
+    for schema_name, configs in fp_configs.items():
+        for column, z_range, units in zip(*configs):
+            fig = plt.figure(figsize=(12, 10))
+            ax = fig.add_subplot(1, 1, 1)
+            try:
+                amp_values = et_results.get_amp_data(schema_name, column)
+            except KeyError:
+                print("No focal plane results for {}: {} in eTraveler."
+                      .format(schema_name, column))
             else:
-                plt.title('Run {}, {}'.format(run, column))
-            outfile = '{}_{}_{}.png'.format(unit_id, run, column)
-            plt.savefig(outfile)
->>>>>>> ca1b9172
+                plot_focal_plane(ax, amp_values, camera=camera,
+                                 z_range=z_range)
+                if units is not None:
+                    plt.title('Run {}, {} ({})'.format(run, column, units))
+                else:
+                    plt.title('Run {}, {}'.format(run, column))
+                outfile = '{}_{}_{}.png'.format(unit_id, run, column)
+                plt.savefig(outfile)